--- conflicted
+++ resolved
@@ -1,8 +1,4 @@
 /target
 **/*.rs.bk
 cmake*/
-<<<<<<< HEAD
-.idea/
-=======
-.idea
->>>>>>> a197a636
+.idea